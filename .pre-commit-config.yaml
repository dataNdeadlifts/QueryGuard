minimum_pre_commit_version: 2.18.0

default_install_hook_types:
  - pre-commit
  - commit-msg
  - pre-push
  - post-checkout
  - post-merge

default_stages:
  - pre-commit

repos:
  - repo: https://github.com/astral-sh/ruff-pre-commit
<<<<<<< HEAD
    rev: v0.1.14
=======
    rev: v0.1.11
>>>>>>> ebb7fb55
    hooks:
      - id: ruff
        args: [--fix]
      - id: ruff-format

  - repo: https://github.com/pre-commit/mirrors-mypy
    rev: v1.8.0
    hooks:
    -   id: mypy
        args: [--strict, --ignore-missing-imports]
        additional_dependencies: [typer]

  - repo: https://github.com/DavidAnson/markdownlint-cli2
    rev: v0.11.0
    hooks:
    - id: markdownlint-cli2
      exclude: CHANGELOG.md

  - repo: https://github.com/pre-commit/pre-commit-hooks
    rev: v4.5.0
    hooks:
      - id: check-builtin-literals
      - id: check-merge-conflict
      - id: check-toml
      - id: check-yaml
      - id: debug-statements
      - id: detect-private-key
      - id: end-of-file-fixer
      - id: fix-byte-order-marker
      - id: mixed-line-ending
      - id: name-tests-test
      - id: no-commit-to-branch
      - id: trailing-whitespace

  - repo: https://github.com/commitizen-tools/commitizen
    rev: v3.13.0
    hooks:
      - id: commitizen
        stages: [commit-msg]
        fail_fast: true
      - id: commitizen-branch
        stages: [pre-push]

  -   repo: https://github.com/python-poetry/poetry
      rev: '1.7.0'
      hooks:
      -   id: poetry-check
      -   id: poetry-lock
      -   id: poetry-install

ci:
  autofix_commit_msg: |
        ci: auto fixes from pre-commit.com hooks

        for more information, see https://pre-commit.ci
  autoupdate_commit_msg: "ci:  pre-commit autoupdate"
  autoupdate_schedule: quarterly
  skip:
    - poetry-lock
    - poetry-install
<|MERGE_RESOLUTION|>--- conflicted
+++ resolved
@@ -1,79 +1,75 @@
-minimum_pre_commit_version: 2.18.0
-
-default_install_hook_types:
-  - pre-commit
-  - commit-msg
-  - pre-push
-  - post-checkout
-  - post-merge
-
-default_stages:
-  - pre-commit
-
-repos:
-  - repo: https://github.com/astral-sh/ruff-pre-commit
-<<<<<<< HEAD
-    rev: v0.1.14
-=======
-    rev: v0.1.11
->>>>>>> ebb7fb55
-    hooks:
-      - id: ruff
-        args: [--fix]
-      - id: ruff-format
-
-  - repo: https://github.com/pre-commit/mirrors-mypy
-    rev: v1.8.0
-    hooks:
-    -   id: mypy
-        args: [--strict, --ignore-missing-imports]
-        additional_dependencies: [typer]
-
-  - repo: https://github.com/DavidAnson/markdownlint-cli2
-    rev: v0.11.0
-    hooks:
-    - id: markdownlint-cli2
-      exclude: CHANGELOG.md
-
-  - repo: https://github.com/pre-commit/pre-commit-hooks
-    rev: v4.5.0
-    hooks:
-      - id: check-builtin-literals
-      - id: check-merge-conflict
-      - id: check-toml
-      - id: check-yaml
-      - id: debug-statements
-      - id: detect-private-key
-      - id: end-of-file-fixer
-      - id: fix-byte-order-marker
-      - id: mixed-line-ending
-      - id: name-tests-test
-      - id: no-commit-to-branch
-      - id: trailing-whitespace
-
-  - repo: https://github.com/commitizen-tools/commitizen
-    rev: v3.13.0
-    hooks:
-      - id: commitizen
-        stages: [commit-msg]
-        fail_fast: true
-      - id: commitizen-branch
-        stages: [pre-push]
-
-  -   repo: https://github.com/python-poetry/poetry
-      rev: '1.7.0'
-      hooks:
-      -   id: poetry-check
-      -   id: poetry-lock
-      -   id: poetry-install
-
-ci:
-  autofix_commit_msg: |
-        ci: auto fixes from pre-commit.com hooks
-
-        for more information, see https://pre-commit.ci
-  autoupdate_commit_msg: "ci:  pre-commit autoupdate"
-  autoupdate_schedule: quarterly
-  skip:
-    - poetry-lock
-    - poetry-install
+minimum_pre_commit_version: 2.18.0
+
+default_install_hook_types:
+  - pre-commit
+  - commit-msg
+  - pre-push
+  - post-checkout
+  - post-merge
+
+default_stages:
+  - pre-commit
+
+repos:
+  - repo: https://github.com/astral-sh/ruff-pre-commit
+    rev: v0.1.14
+    hooks:
+      - id: ruff
+        args: [--fix]
+      - id: ruff-format
+
+  - repo: https://github.com/pre-commit/mirrors-mypy
+    rev: v1.8.0
+    hooks:
+    -   id: mypy
+        args: [--strict, --ignore-missing-imports]
+        additional_dependencies: [typer]
+
+  - repo: https://github.com/DavidAnson/markdownlint-cli2
+    rev: v0.11.0
+    hooks:
+    - id: markdownlint-cli2
+      exclude: CHANGELOG.md
+
+  - repo: https://github.com/pre-commit/pre-commit-hooks
+    rev: v4.5.0
+    hooks:
+      - id: check-builtin-literals
+      - id: check-merge-conflict
+      - id: check-toml
+      - id: check-yaml
+      - id: debug-statements
+      - id: detect-private-key
+      - id: end-of-file-fixer
+      - id: fix-byte-order-marker
+      - id: mixed-line-ending
+      - id: name-tests-test
+      - id: no-commit-to-branch
+      - id: trailing-whitespace
+
+  - repo: https://github.com/commitizen-tools/commitizen
+    rev: v3.13.0
+    hooks:
+      - id: commitizen
+        stages: [commit-msg]
+        fail_fast: true
+      - id: commitizen-branch
+        stages: [pre-push]
+
+  -   repo: https://github.com/python-poetry/poetry
+      rev: '1.7.0'
+      hooks:
+      -   id: poetry-check
+      -   id: poetry-lock
+      -   id: poetry-install
+
+ci:
+  autofix_commit_msg: |
+        ci: auto fixes from pre-commit.com hooks
+
+        for more information, see https://pre-commit.ci
+  autoupdate_commit_msg: "ci:  pre-commit autoupdate"
+  autoupdate_schedule: quarterly
+  skip:
+    - poetry-lock
+    - poetry-install